import os
import sys
import torch
import wandb
import numpy as np

from tqdm import tqdm
from torch.utils.data import DataLoader
from typing import Optional, List, Tuple

from src.models.model import Model
from src.models.FSL.ProtoNet.distance_module import DistScale
from src.models.FSL.ProtoNet.proto_batch_sampler import PrototypicalBatchSampler
from src.models.FSL.ProtoNet.proto_loss import ProtoTools, TestResult
<<<<<<< HEAD
=======
from src.models.FSL.ProtoNet.proto_extra_modules import ProtoEnhancements
>>>>>>> 8ba5615f
from src.train_test.routine import TrainTest
from src.utils.tools import Tools, Logger
from src.utils.config_parser import TrainTest as TrainTestConfig
from lib.glass_defect_dataset.src.datasets.dataset import CustomDataset
from lib.glass_defect_dataset.config.consts import General as _CG


class ProtoRoutine(TrainTest):

    def __init__(self, train_test_config: TrainTestConfig, model: Model, dataset: CustomDataset):
        super().__init__(train_test_config, model, dataset)
        self.learning_rate = 0.001
        self.lr_scheduler_gamma = 0.5
        self.lr_scheduler_step = 20

        # python's linter does not take into account this check, but the rest is correct
        if self._model_config.fsl is None:
            raise ValueError("fsl field cannot be null in config")
        
        # extra modules (if `enhancement` is specified)
        self.mod = ProtoEnhancements(self._model_config.fsl)

    def init_loader(self, split_set: str):
        current_subset = self.dataset.get_subset_info(split_set)
        
        if current_subset.subset is None:
            return None
        
        min_req = self._model_config.fsl.test_k_shot_q + self._model_config.fsl.train_k_shot_s
        if any(map(lambda x: x < min_req, current_subset.info_dict.values())):
            raise ValueError(f"at least one class has not enough elements {(min_req)}. Check {current_subset.info_dict}")
        
        label_list = [self.dataset[idx][1] for idx in current_subset.subset.indices]
        if split_set == self.train_str:
            num_samples = self._model_config.fsl.train_k_shot_s + self._model_config.fsl.train_k_shot_q
        else:
            num_samples = self._model_config.fsl.test_k_shot_s + self._model_config.fsl.test_k_shot_q
        
        sampler = PrototypicalBatchSampler(
            label_list,
            self._model_config.fsl.train_n_way if split_set == self.train_str else self._model_config.fsl.test_n_way,
            num_samples,
            self._model_config.fsl.episodes
        )
        return DataLoader(current_subset.subset, batch_sampler=sampler)

    def train(self):
        Logger.instance().debug("Start training")

        trainloader = self.init_loader(self.train_str)
        valloader = self.init_loader(self.val_str)
        
        optim = torch.optim.Adam(params=self.model.parameters(), lr=self.learning_rate)
        lr_scheduler = torch.optim.lr_scheduler.StepLR(
            optimizer=optim,
            gamma=self.lr_scheduler_gamma,
            step_size=self.lr_scheduler_step
        )
        
        train_loss = []
        train_acc = []
        val_loss = []
        val_acc = []
        best_acc: float = 0.0
        best_loss = float("inf")

        # create output folder to store data
        out_folder = os.path.join(os.getcwd(), "output")
        if not os.path.exists(out_folder):
            os.makedirs(out_folder)

        best_model_path = os.path.join(out_folder, "best_model.pth")
        val_model_path = os.path.join(out_folder, "val_model.pth")
        last_model_path = os.path.join(out_folder, "last_model.pth")
        last_val_model_path = os.path.join(out_folder, "last_val_model.pth")

        fsl_cfg = self._model_config.fsl
        n_way, k_support, k_query = (fsl_cfg.train_n_way, fsl_cfg.train_k_shot_s, fsl_cfg.train_k_shot_q)
        val_config = (fsl_cfg.train_n_way, fsl_cfg.train_k_shot_s, fsl_cfg.train_k_shot_q, fsl_cfg.episodes)

        for eidx, epoch in enumerate(range(self.train_test_config.epochs)):
            Logger.instance().debug(f"=== Epoch: {epoch} ===")
            self.model.train()
            self.mod.train()
            for x, y in tqdm(trainloader):
                optim.zero_grad()
                x, y = x.to(_CG.DEVICE), y.to(_CG.DEVICE)
                
                model_output = self.model(x)
<<<<<<< HEAD
                s_batch, q_batch = ProtoTools.split_support_query(model_output, target=y, n_way=n_way, n_support=k_support, n_query=k_query)
                loss, acc = ProtoTools.proto_loss(s_batch, q_batch)
                
=======
                loss, acc = ProtoTools.proto_loss(model_output, target=y, n_way=n_way, n_support=k_support, n_query=k_query, sqrt_eucl=False)
>>>>>>> 8ba5615f
                loss.backward()
                optim.step()
                train_loss.append(loss.item())
                train_acc.append(acc.item())
            
            avg_loss = np.mean(train_loss[-self._model_config.fsl.episodes:])
            avg_acc = np.mean(train_acc[-self._model_config.fsl.episodes:])
            lr_scheduler.step()
            
            Logger.instance().debug(f"Avg Train Loss: {avg_loss}, Avg Train Acc: {avg_acc}")

            # save model
            if avg_acc >= best_acc:
                Logger.instance().debug(f"Found the best model at epoch {epoch}!")
                best_acc = avg_acc
                torch.save(self.model.state_dict(), best_model_path)

            if avg_loss < best_loss:
                best_loss = avg_loss
            
            # wandb
            wdb_dict = { "train_loss": avg_loss, "train_acc": avg_acc }

            ## VALIDATION
            if valloader is not None:
                avg_loss_eval, avg_acc_eval = self.validate(val_config, valloader, val_loss, val_acc)
                if avg_acc_eval >= best_acc:
                    Logger.instance().debug(f"Found the best evaluation model at epoch {epoch}!")
                    torch.save(self.model.state_dict(), val_model_path)

                # wandb
                wdb_dict["val_loss"] = avg_loss_eval
                wdb_dict["val_acc"] = avg_acc_eval    
            ## EOF: VALIDATION
            
            # wandb
            wandb.log(wdb_dict)

            # stop conditions and save last model
            if eidx == self.train_test_config.epochs-1 or self.check_stop_conditions(best_acc):
                pth_path = last_val_model_path if valloader is not None else last_model_path
                Logger.instance().debug(f"STOP: saving last epoch model named `{os.path.basename(pth_path)}`")
                torch.save(self.model.state_dict(), pth_path)

                # wandb: save all models
                wandb.save(f"{out_folder}/*.pth")

                return

    def validate(self, val_config: Tuple, valloader: DataLoader, val_loss: List[float], val_acc: List[float]):
        Logger.instance().debug("Validating!")

        n_way, k_support, k_query, episodes = (val_config)
        
        self.model.eval()
        with torch.no_grad():
            for x, y in valloader:
                x, y = x.to(_CG.DEVICE), y.to(_CG.DEVICE)
                model_output = self.model(x)
<<<<<<< HEAD
                s_batch, q_batch = ProtoTools.split_support_query(model_output, target=y, n_way=n_way, n_support=k_support, n_query=k_query)
                loss, acc = ProtoTools.proto_loss(s_batch, q_batch)
=======
                loss, acc = ProtoTools.proto_loss(model_output, target=y, n_way=n_way, n_support=k_support, n_query=k_query, sqrt_eucl=False)
>>>>>>> 8ba5615f
                val_loss.append(loss.item())
                val_acc.append(acc.item())
            avg_loss_eval = np.mean(val_loss[-episodes:])
            avg_acc_eval = np.mean(val_acc[-episodes:])

        Logger.instance().debug(f"Avg Val Loss: {avg_loss_eval}, Avg Val Acc: {avg_acc_eval}")

        return avg_loss_eval, avg_acc_eval

    def test(self, model_path: str):
        Logger.instance().debug("Start testing")
        
        if self._model_config.fsl is None:
            raise ValueError(f"missing field `fsl` in config.json")
        
        try:
            model_path = Tools.validate_path(model_path)
            testloader = self.init_loader(self.test_str)
        except FileNotFoundError as fnf:
            Logger.instance().critical(f"model not found: {fnf.args}")
            sys.exit(-1)
        except ValueError as ve:
            Logger.instance().error(f"{ve.args}. No test performed")
            return

        self.model.load_state_dict(torch.load(model_path))
        
        legacy_avg_acc = list()
        acc_per_epoch = { i: torch.FloatTensor().to(_CG.DEVICE) for i in range(len(self.test_info.info_dict.keys())) }

        tr_acc_max = 0.0
        tr_max = TestResult()

        n_way, k_support, k_query = (self._model_config.fsl.test_n_way, self._model_config.fsl.test_k_shot_s, self._model_config.fsl.test_k_shot_q)
        
        self.model.eval()
        with torch.no_grad():
            for epoch in tqdm(range(10)):
                tr = TestResult()
                score_per_class = { i: torch.FloatTensor().to(_CG.DEVICE) for i in range(len(self.test_info.info_dict.keys())) }
                for x, y in testloader:
                    x, y = x.to(_CG.DEVICE), y.to(_CG.DEVICE)
                    y_pred = self.model(x)
                    s_batch, q_batch = ProtoTools.split_support_query(y_pred, target=y, n_way=n_way, n_support=k_support, n_query=k_query)

                    # (overall accuracy [legacy], accuracy per class)
<<<<<<< HEAD
                    legacy_acc, acc_vals = tr.proto_test(s_batch, q_batch)
=======
                    legacy_acc, acc_vals = tr.proto_test(y_pred, target=y, n_way=n_way, n_support=k_support, n_query=k_query, sqrt_eucl=False)
>>>>>>> 8ba5615f
                    legacy_avg_acc.append(legacy_acc.item())
                    for k, v in acc_vals.items():
                        score_per_class[k] = torch.cat((score_per_class[k], v.reshape(1,)))
                
                avg_score_class = { k: torch.mean(v) for k, v in score_per_class.items() }
                avg_score_class_print = { k: v.item() for (k, v) in zip(self.test_info.info_dict.keys(), avg_score_class.values()) }
                Logger.instance().debug(f"at epoch {epoch}, average test accuracy: {avg_score_class_print}")

                for k, v in avg_score_class.items():
                    acc_per_epoch[k] = torch.cat((acc_per_epoch[k], v.reshape(1,)))

                tr.acc_overall = tr.acc_overall.mean()
                if tr.acc_overall > tr_acc_max:
                    tr_max = tr

        avg_acc_epoch = { k: torch.mean(v) for k, v in acc_per_epoch.items() }
        avg_acc_epoch_print = { k: v.item() for (k, v) in zip(self.test_info.info_dict.keys(), avg_acc_epoch.values()) }
        Logger.instance().debug(f"Accuracy on epochs: {avg_acc_epoch_print}")
        
        legacy_avg_acc = np.mean(legacy_avg_acc)
        Logger.instance().debug(f"Legacy test accuracy: {legacy_avg_acc}")

        if self._model_config.fsl.test_n_way == len(self.dataset.label_to_idx.keys()) and len(tr_max.target_inds) != 0 and len(tr_max.y_hat) != 0:
            y_true = tr_max.target_inds
            preds = tr_max.y_hat
            wandb.log({
                "confusion": wandb.plot.confusion_matrix(
                    y_true=y_true.cpu().detach().numpy(),
                    preds=preds.cpu().detach().numpy(),
                    class_names=list(self.dataset.label_to_idx.keys())
                    )
                })<|MERGE_RESOLUTION|>--- conflicted
+++ resolved
@@ -12,10 +12,7 @@
 from src.models.FSL.ProtoNet.distance_module import DistScale
 from src.models.FSL.ProtoNet.proto_batch_sampler import PrototypicalBatchSampler
 from src.models.FSL.ProtoNet.proto_loss import ProtoTools, TestResult
-<<<<<<< HEAD
-=======
 from src.models.FSL.ProtoNet.proto_extra_modules import ProtoEnhancements
->>>>>>> 8ba5615f
 from src.train_test.routine import TrainTest
 from src.utils.tools import Tools, Logger
 from src.utils.config_parser import TrainTest as TrainTestConfig
@@ -103,15 +100,8 @@
             for x, y in tqdm(trainloader):
                 optim.zero_grad()
                 x, y = x.to(_CG.DEVICE), y.to(_CG.DEVICE)
-                
                 model_output = self.model(x)
-<<<<<<< HEAD
-                s_batch, q_batch = ProtoTools.split_support_query(model_output, target=y, n_way=n_way, n_support=k_support, n_query=k_query)
-                loss, acc = ProtoTools.proto_loss(s_batch, q_batch)
-                
-=======
-                loss, acc = ProtoTools.proto_loss(model_output, target=y, n_way=n_way, n_support=k_support, n_query=k_query, sqrt_eucl=False)
->>>>>>> 8ba5615f
+                loss, acc = ProtoTools.proto_loss(model_output, target=y, n_way=n_way, n_support=k_support, n_query=k_query, sqrt_eucl=True)
                 loss.backward()
                 optim.step()
                 train_loss.append(loss.item())
@@ -171,12 +161,7 @@
             for x, y in valloader:
                 x, y = x.to(_CG.DEVICE), y.to(_CG.DEVICE)
                 model_output = self.model(x)
-<<<<<<< HEAD
-                s_batch, q_batch = ProtoTools.split_support_query(model_output, target=y, n_way=n_way, n_support=k_support, n_query=k_query)
-                loss, acc = ProtoTools.proto_loss(s_batch, q_batch)
-=======
-                loss, acc = ProtoTools.proto_loss(model_output, target=y, n_way=n_way, n_support=k_support, n_query=k_query, sqrt_eucl=False)
->>>>>>> 8ba5615f
+                loss, acc = ProtoTools.proto_loss(model_output, target=y, n_way=n_way, n_support=k_support, n_query=k_query, sqrt_eucl=True)
                 val_loss.append(loss.item())
                 val_acc.append(acc.item())
             avg_loss_eval = np.mean(val_loss[-episodes:])
@@ -220,14 +205,9 @@
                 for x, y in testloader:
                     x, y = x.to(_CG.DEVICE), y.to(_CG.DEVICE)
                     y_pred = self.model(x)
-                    s_batch, q_batch = ProtoTools.split_support_query(y_pred, target=y, n_way=n_way, n_support=k_support, n_query=k_query)
 
                     # (overall accuracy [legacy], accuracy per class)
-<<<<<<< HEAD
-                    legacy_acc, acc_vals = tr.proto_test(s_batch, q_batch)
-=======
-                    legacy_acc, acc_vals = tr.proto_test(y_pred, target=y, n_way=n_way, n_support=k_support, n_query=k_query, sqrt_eucl=False)
->>>>>>> 8ba5615f
+                    legacy_acc, acc_vals = tr.proto_test(y_pred, target=y, n_way=n_way, n_support=k_support, n_query=k_query, sqrt_eucl=True)
                     legacy_avg_acc.append(legacy_acc.item())
                     for k, v in acc_vals.items():
                         score_per_class[k] = torch.cat((score_per_class[k], v.reshape(1,)))
